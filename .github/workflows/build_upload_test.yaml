--- conflicted
+++ resolved
@@ -113,13 +113,8 @@
 
     - uses: conda-incubator/setup-miniconda@v2
       with:
-<<<<<<< HEAD
         environment-file: environment.yml
-        python-version: 3.7
-=======
-        environment-file: python/environment.yml
         python-version: 3.8
->>>>>>> c0e9121e
         auto-activate-base: false
         activate-environment: spline_dev
 

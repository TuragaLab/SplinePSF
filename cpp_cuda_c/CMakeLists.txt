cmake_minimum_required(VERSION 3.15 FATAL_ERROR)
#cmake_policy(SET CMP0094 NEW)

project(SplinePSF LANGUAGES CXX C)

include(CheckLanguage)
check_language(CUDA)

find_package(Python COMPONENTS Interpreter Development)
find_package(pybind11 REQUIRED)
find_package(CUDA)

if(CMAKE_CUDA_COMPILER AND NOT CUDA_DISABLED)  # the latter is a user definable variable
   enable_language(CUDA)
   add_compile_definitions(CUDA_ENABLED)

<<<<<<< HEAD
   # set(CMAKE_CUDA_FLAGS "${CMAKE_CUDA_FLAGS} --gpu-architecture=sm_37")
=======
   if(NOT DEFINED CMAKE_CUDA_ARCHITECTURES)
      set(CMAKE_CUDA_ARCHITECTURES 35 50 52 60 61 70 75 80 86)
   endif()
>>>>>>> c0e9121e

else()
   message(WARNING "No CUDA compiler found or disabled by user defined command line variable '-DCUDA_DISABLED=True'.
   You may need to specify its path according to the CMake instructions applicable to this version.")

endif()


add_library(spline_psf_cpu_impl STATIC src/spline_psf.c)
target_include_directories(spline_psf_cpu_impl PUBLIC include)
target_compile_features(spline_psf_cpu_impl PUBLIC c_std_99)
set_property(TARGET spline_psf_cpu_impl PROPERTY POSITION_INDEPENDENT_CODE ON)

if(CMAKE_CUDA_COMPILER AND NOT CUDA_DISABLED)
   add_library(spline_psf_cu_impl STATIC src/spline_psf_gpu.cu)
   target_include_directories(spline_psf_cu_impl PUBLIC include)
   target_compile_features(spline_psf_cu_impl PUBLIC cxx_std_11)
<<<<<<< HEAD
   set_target_properties(spline_psf_cu_impl PROPERTIES CUDA_SEPARABLE_COMPILATION ON POSITION_INDEPENDENT_CODE ON)
   set_property(TARGET spline_psf_cu_impl PROPERTY CUDA_ARCHITECTURES all)


   link_directories(/usr/local/cuda/lib64)
   include_directories("${CUDA_INCLUDE_DIRS}")
=======
   set_target_properties(
      spline_psf_cu_impl
      PROPERTIES CUDA_SEPARABLE_COMPILATION ON
      POSITION_INDEPENDENT_CODE ON
      )
>>>>>>> c0e9121e

   pybind11_add_module(spline src/pybind_spline.cpp)
   target_link_libraries(spline PRIVATE spline_psf_cu_impl spline_psf_cpu_impl)

else()  # NO CUDA

   pybind11_add_module(spline src/pybind_spline.cpp)
   target_link_libraries(spline PRIVATE spline_psf_cpu_impl)

endif()<|MERGE_RESOLUTION|>--- conflicted
+++ resolved
@@ -14,13 +14,9 @@
    enable_language(CUDA)
    add_compile_definitions(CUDA_ENABLED)
 
-<<<<<<< HEAD
-   # set(CMAKE_CUDA_FLAGS "${CMAKE_CUDA_FLAGS} --gpu-architecture=sm_37")
-=======
    if(NOT DEFINED CMAKE_CUDA_ARCHITECTURES)
       set(CMAKE_CUDA_ARCHITECTURES 35 50 52 60 61 70 75 80 86)
    endif()
->>>>>>> c0e9121e
 
 else()
    message(WARNING "No CUDA compiler found or disabled by user defined command line variable '-DCUDA_DISABLED=True'.
@@ -38,20 +34,11 @@
    add_library(spline_psf_cu_impl STATIC src/spline_psf_gpu.cu)
    target_include_directories(spline_psf_cu_impl PUBLIC include)
    target_compile_features(spline_psf_cu_impl PUBLIC cxx_std_11)
-<<<<<<< HEAD
-   set_target_properties(spline_psf_cu_impl PROPERTIES CUDA_SEPARABLE_COMPILATION ON POSITION_INDEPENDENT_CODE ON)
-   set_property(TARGET spline_psf_cu_impl PROPERTY CUDA_ARCHITECTURES all)
-
-
-   link_directories(/usr/local/cuda/lib64)
-   include_directories("${CUDA_INCLUDE_DIRS}")
-=======
    set_target_properties(
       spline_psf_cu_impl
       PROPERTIES CUDA_SEPARABLE_COMPILATION ON
       POSITION_INDEPENDENT_CODE ON
       )
->>>>>>> c0e9121e
 
    pybind11_add_module(spline src/pybind_spline.cpp)
    target_link_libraries(spline PRIVATE spline_psf_cu_impl spline_psf_cpu_impl)

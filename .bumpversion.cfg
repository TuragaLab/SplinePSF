--- conflicted
+++ resolved
@@ -1,20 +1,16 @@
 [bumpversion]
-<<<<<<< HEAD
 current_version = 0.10.1dev0
-=======
-current_version = 0.10.1rc3
->>>>>>> c0e9121e
 commit = True
 tag = True
 parse = (?P<major>\d+)\.(?P<minor>\d+)\.(?P<patch>\d+)((?P<release>[a-z]+)(?P<build>\d+))?
-serialize = 
+serialize =
 	{major}.{minor}.{patch}{release}{build}
 	{major}.{minor}.{patch}
 
 [bumpversion:part:release]
 optional_value = rc
 first_value = a
-values = 
+values =
 	dev
 	a
 	b
